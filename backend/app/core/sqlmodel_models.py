--- conflicted
+++ resolved
@@ -50,8 +50,6 @@
     DIVORCED_SHARED_CUSTODY = "divorced_shared_custody"
     DIVORCED_SOLE_CUSTODY = "divorced_sole_custody"
 
-<<<<<<< HEAD
-=======
 class EducationLevel(str, Enum):
     """Education levels for dependents - affects education cost calculations"""
     PRESCHOOL = "preschool"        # 3-5 years
@@ -69,7 +67,6 @@
     DISABLED_FAMILY_MEMBER = "disabled_family_member"
     BOTH_CHILDREN_AND_PARENTS = "sandwich_generation"
 
->>>>>>> d0d87103
 # Base model for shared fields and methods
 class UserBase(SQLModel):
     """Base user model with common fields and validation."""
@@ -189,8 +186,6 @@
     """User model for update requests."""
     name: Optional[str] = None
     profile_complete: Optional[bool] = None
-<<<<<<< HEAD
-=======
 
 # Spouse and Dependent models for structured family data
 class SpouseBasicInfoModel(SQLModel, table=True):
@@ -235,7 +230,6 @@
         sa_column=Column(DateTime(timezone=True), 
                         onupdate=lambda: datetime.now(timezone.utc))
     )
->>>>>>> d0d87103
 
 # PersonalContext model for structured demographic data
 class PersonalContextModel(SQLModel, table=True):
@@ -322,20 +316,9 @@
     location_context: Optional[str] = Field(default=None, max_length=500)
     family_structure: Optional[FamilyStructure] = None
     marital_status: Optional[MaritalStatus] = None
-<<<<<<< HEAD
-    has_dependents: bool = False
-    dependent_count: int = Field(default=0, ge=0)
-    spouse_income: Optional[float] = Field(default=None, ge=0)
-    state: Optional[str] = Field(default=None, max_length=2)
-    cost_of_living_index: Optional[float] = Field(default=None, ge=0)
-    has_emergency_fund: bool = False
-    has_retirement_savings: bool = False
-    has_investment_experience: bool = False
-=======
     total_dependents_count: int = Field(default=0, ge=0)
     children_count: int = Field(default=0, ge=0)
     caregiving_responsibilities: Optional[str] = Field(default=None, max_length=500)
->>>>>>> d0d87103
 
 class PersonalContextUpdate(SQLModel):
     """PersonalContext for update requests."""
