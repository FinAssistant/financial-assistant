--- conflicted
+++ resolved
@@ -177,6 +177,17 @@
             
             await session.commit()
     
+    async def create_user_profile(self, user_id: str, profile_data: Dict[str, Any]) -> Optional[Dict[str, Any]]:
+        """
+        Create or update user profile information.
+        Marks profile as complete.
+        Returns updated user data or None if user not found.
+        """
+        profile_updates = profile_data.copy()
+        profile_updates['profile_complete'] = True
+        
+        return await self.update_user(user_id, profile_updates)
+    
     async def search_users_by_name(self, name_query: str) -> List[Dict[str, Any]]:
         """
         Search users by name (case-insensitive partial match).
@@ -196,8 +207,6 @@
             users = result.fetchall()
             return [user[0].to_dict() for user in users]
 
-<<<<<<< HEAD
-=======
     # PersonalContext operations
     async def get_personal_context(self, user_id: str) -> Optional[Dict[str, Any]]:
         """Get personal context data for user. Returns context dict or None if not found."""
@@ -287,8 +296,6 @@
             await session.delete(context[0])
             await session.commit()
             return True
-
->>>>>>> 15a2b92e
 # Async-to-sync wrapper for compatibility with existing sync code
 class AsyncUserStorageWrapper:
     """Wrapper to make async SQLite storage work with sync code."""
@@ -363,11 +370,13 @@
         """Clear all users from storage."""
         return self._run_async(self._async_storage.clear_all_users())
     
+    def create_user_profile(self, user_id: str, profile_data: Dict[str, Any]) -> Optional[Dict[str, Any]]:
+        """Create or update user profile information."""
+        return self._run_async(self._async_storage.create_user_profile(user_id, profile_data))
+    
     def search_users_by_name(self, name_query: str) -> List[Dict[str, Any]]:
         """Search users by name."""
         return self._run_async(self._async_storage.search_users_by_name(name_query))
-<<<<<<< HEAD
-=======
     
     # PersonalContext operations (sync wrappers)
     def get_personal_context(self, user_id: str) -> Optional[Dict[str, Any]]:
@@ -389,7 +398,6 @@
     def delete_personal_context(self, user_id: str) -> bool:
         """Delete personal context by user ID."""
         return self._run_async(self._async_storage.delete_personal_context(user_id))
->>>>>>> 15a2b92e
 
 # Global user storage instance - now SQLite with sync compatibility
 user_storage = AsyncUserStorageWrapper()